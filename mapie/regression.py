from __future__ import annotations

from typing import Iterable, List, Optional, Tuple, Union, cast

from joblib import Parallel, delayed
import numpy as np
import numpy.ma as ma
from sklearn.base import BaseEstimator, RegressorMixin, clone
from sklearn.linear_model import LinearRegression
from sklearn.model_selection import BaseCrossValidator
from sklearn.pipeline import Pipeline
from sklearn.utils import _safe_indexing
from sklearn.utils.validation import (
    indexable,
    check_is_fitted,
    _num_samples,
    _check_y,
)

from ._typing import ArrayLike, NDArray
from .aggregation_functions import aggregate_all, phi2D
from .utils import (
    check_cv,
    check_alpha,
    check_alpha_and_n_samples,
    check_n_features_in,
    check_n_jobs,
    check_nan_in_aposteriori_prediction,
    check_null_weight,
    check_verbose,
    fit_estimator,
    masked_quantile,
)
from ._compatibility import np_quantile


class MapieRegressor(BaseEstimator, RegressorMixin):
    """
    Prediction interval with out-of-fold residuals.

    This class implements the jackknife+ strategy and its variations
    for estimating prediction intervals on single-output data. The
    idea is to evaluate out-of-fold residuals on hold-out validation
    sets and to deduce valid confidence intervals with strong theoretical
    guarantees.

    Parameters
    ----------
    estimator : Optional[RegressorMixin]
        Any regressor with scikit-learn API
        (i.e. with fit and predict methods), by default ``None``.
        If ``None``, estimator defaults to a ``LinearRegression`` instance.

    method: str, optional
        Method to choose for prediction interval estimates.
        Choose among:

        - "naive", based on training set residuals,
        - "base", based on validation sets residuals,
        - "plus", based on validation residuals and testing predictions,
        - "minmax", based on validation residuals and testing predictions
          (min/max among cross-validation clones).

        By default "plus".

    cv: Optional[Union[int, str, BaseCrossValidator]]
        The cross-validation strategy for computing residuals.
        It directly drives the distinction between jackknife and cv variants.
        Choose among:

        - ``None``, to use the default 5-fold cross-validation
        - integer, to specify the number of folds.
          If equal to -1, equivalent to
          ``sklearn.model_selection.LeaveOneOut()``.
        - CV splitter: any ``sklearn.model_selection.BaseCrossValidator``
          Main variants are:
          - ``sklearn.model_selection.LeaveOneOut`` (jackknife),
          - ``sklearn.model_selection.KFold`` (cross-validation),
          - ``subsample.Subsample`` object (bootstrap).
        - ``"prefit"``, assumes that ``estimator`` has been fitted already,
          and the ``method`` parameter is ignored.
          All data provided in the ``fit`` method is then used
          for computing residuals only.
          At prediction time, quantiles of these residuals are used to provide
          a prediction interval with fixed width.
          The user has to take care manually that data for model fitting and
          residual estimate are disjoint.

        By default ``None``.

    n_jobs: Optional[int]
        Number of jobs for parallel processing using joblib
        via the "locky" backend.
        If ``-1`` all CPUs are used.
        If ``1`` is given, no parallel computing code is used at all,
        which is useful for debugging.
        For n_jobs below ``-1``, ``(n_cpus + 1 - n_jobs)`` are used.
        None is a marker for `unset` that will be interpreted as ``n_jobs=1``
        (sequential execution).

        By default ``None``.

    agg_function : str
        Determines how to aggregate predictions from perturbed models, both at
        training and prediction time.

        If ``None``, it is ignored except if cv class is ``Subsample``,
        in which case an error is raised.
        If "mean" or "median", returns the mean or median of the predictions
        computed from the out-of-folds models.
        Note: if you plan to set the ``ensemble`` argument to ``True`` in the
        ``predict`` method, you have to specify an aggregation function.
        Otherwise an error would be raised.

        The Jackknife+ interval can be interpreted as an interval around the
        median prediction, and is guaranteed to lie inside the interval,
        unlike the single estimator predictions.

        When the cross-validation strategy is Subsample (i.e. for the
        Jackknife+-after-Bootstrap method), this function is also used to
        aggregate the training set in-sample predictions.

        If cv is ``"prefit"``, ``agg_function`` is ignored.

        By default "mean".

    verbose : int, optional
        The verbosity level, used with joblib for multiprocessing.
        The frequency of the messages increases with the verbosity level.
        If it more than ``10``, all iterations are reported.
        Above ``50``, the output is sent to stdout.

        By default ``0``.

    Attributes
    ----------
    valid_methods: List[str]
        List of all valid methods.

    single_estimator_ : sklearn.RegressorMixin
        Estimator fitted on the whole training set.

    estimators_ : list
        List of out-of-folds estimators.

    conformity_scores_ : ArrayLike of shape (n_samples_train,)
        Conformity scores between ``y_train`` and ``y_pred``.

    k_ : ArrayLike
        - Array of nans, of shape (len(y), 1) if cv is ``"prefit"``
          (defined but not used)
        - Dummy array of folds containing each training sample, otherwise.
          Of shape (n_samples_train, cv.get_n_splits(X_train, y_train)).

    n_features_in_: int
        Number of features passed to the fit method.

    References
    ----------
    Rina Foygel Barber, Emmanuel J. Candès,
    Aaditya Ramdas, and Ryan J. Tibshirani.
    "Predictive inference with the jackknife+."
    Ann. Statist., 49(1):486–507, February 2021.

    Byol Kim, Chen Xu, and Rina Foygel Barber.
    "Predictive Inference Is Free with the Jackknife+-after-Bootstrap."
    34th Conference on Neural Information Processing Systems (NeurIPS 2020).

    Examples
    --------
    >>> import numpy as np
    >>> from mapie.regression import MapieRegressor
    >>> from sklearn.linear_model import LinearRegression
    >>> X_toy = np.array([[0], [1], [2], [3], [4], [5]])
    >>> y_toy = np.array([5, 7.5, 9.5, 10.5, 12.5, 15])
    >>> mapie_reg = MapieRegressor(LinearRegression()).fit(X_toy, y_toy)
    >>> y_pred, y_pis = mapie_reg.predict(X_toy, alpha=0.5)
    >>> print(y_pis[:, :, 0])
    [[ 4.7972973   5.8       ]
     [ 6.69767442  7.65540541]
     [ 8.59883721  9.58108108]
     [10.5        11.40116279]
     [12.4        13.30232558]
     [14.25       15.20348837]]
    >>> print(y_pred)
    [ 5.28571429  7.17142857  9.05714286 10.94285714 12.82857143 14.71428571]
    """

    cv_need_agg_function = ["Subsample"]
    valid_methods_ = ["naive", "base", "plus", "minmax"]
    valid_agg_functions_ = [None, "median", "mean"]
    fit_attributes = [
        "single_estimator_",
        "estimators_",
        "k_",
        "conformity_scores_",
        "n_features_in_",
    ]

    def __init__(
        self,
        estimator: Optional[RegressorMixin] = None,
        method: str = "plus",
        cv: Optional[Union[int, str, BaseCrossValidator]] = None,
        n_jobs: Optional[int] = None,
        agg_function: Optional[str] = "mean",
        verbose: int = 0,
    ) -> None:
        self.estimator = estimator
        self.method = method
        self.cv = cv
        self.n_jobs = n_jobs
        self.agg_function = agg_function
        self.verbose = verbose

    def _check_parameters(self) -> None:
        """
        Perform several checks on input parameters.

        Raises
        ------
        ValueError
            If parameters are not valid.
        """
        if self.method not in self.valid_methods_:
            raise ValueError(
                "Invalid method. "
                "Allowed values are 'naive', 'base', 'plus' and 'minmax'."
            )

        check_n_jobs(self.n_jobs)
        check_verbose(self.verbose)

    def _check_agg_function(
        self, agg_function: Optional[str] = None
    ) -> Optional[str]:
        """
        Check if ``agg_function`` is correct, and consistent with other
        arguments.

        Parameters
        ----------
        agg_function : Optional[str], optional
            Aggregation function's name to check, by default ``None``.

        Returns
        -------
        str
            ``agg_function`` itself or ``"mean"``.

        Raises
        ------
        ValueError
            If ``agg_function`` is not in [``None``, ``"mean"``, ``"median"``],
            or is ``None`` while cv class is in ``cv_need_agg_function``.
        """
        if agg_function not in self.valid_agg_functions_:
            raise ValueError(
                "Invalid aggregation function "
                "Allowed values are None, 'mean', 'median'."
            )

        if (agg_function is None) and (
            type(self.cv).__name__ in self.cv_need_agg_function
        ):
            raise ValueError(
                "You need to specify an aggregation function when "
                f"cv's type is in {self.cv_need_agg_function}."
            )
        if (agg_function is not None) or (self.cv == "prefit"):
            return agg_function
        return "mean"

    def _check_estimator(
        self, estimator: Optional[RegressorMixin] = None
    ) -> RegressorMixin:
        """
        Check if estimator is ``None``,
        and returns a ``LinearRegression`` instance if necessary.
        If the ``cv`` attribute is ``"prefit"``,
        check if estimator is indeed already fitted.

        Parameters
        ----------
        estimator : Optional[RegressorMixin], optional
            Estimator to check, by default ``None``.

        Returns
        -------
        RegressorMixin
            The estimator itself or a default ``LinearRegression`` instance.

        Raises
        ------
        ValueError
            If the estimator is not ``None``
            and has no fit nor predict methods.

        NotFittedError
            If the estimator is not fitted and ``cv`` attribute is "prefit".
        """
        if estimator is None:
            return LinearRegression()
        if not (hasattr(estimator, "fit") and hasattr(estimator, "predict")):
            raise ValueError(
                "Invalid estimator. "
                "Please provide a regressor with fit and predict methods."
            )
        if self.cv == "prefit":
            if isinstance(self.estimator, Pipeline):
                check_is_fitted(self.estimator[-1])
            else:
                check_is_fitted(self.estimator)
        return estimator

    def _check_ensemble(
        self,
        ensemble: bool,
    ) -> None:
        """
        Check if ``ensemble`` is False if ``self.agg_function`` is ``None``.
        Else raise error.

        Parameters
        ----------
        ensemble : bool
            ``ensemble`` argument to check the coherennce with
            ``self.agg_function``.

        Raises
        ------
        ValueError
            If ``ensemble`` is True and ``self.agg_function`` is None.
        """
        if ensemble and (self.agg_function is None):
            raise ValueError(
                "If ensemble is True, the aggregation function has to be "
                "'mean' or 'median'."
            )

    def _fit_and_predict_oof_model(
        self,
        estimator: RegressorMixin,
        X: ArrayLike,
        y: ArrayLike,
        train_index: ArrayLike,
        val_index: ArrayLike,
        sample_weight: Optional[ArrayLike] = None,
    ) -> Tuple[RegressorMixin, NDArray, ArrayLike]:
        """
        Fit a single out-of-fold model on a given training set and
        perform predictions on a test set.

        Parameters
        ----------
        estimator : RegressorMixin
            Estimator to train.

        X : ArrayLike of shape (n_samples, n_features)
            Input data.

        y : ArrayLike of shape (n_samples,)
            Input labels.

        train_index : ArrayLike of shape (n_samples_train)
            Training data indices.

        val_index : ArrayLike of shape (n_samples_val)
            Validation data indices.

        sample_weight : Optional[ArrayLike] of shape (n_samples,)
            Sample weights. If None, then samples are equally weighted.
            By default ``None``.

        Returns
        -------
        Tuple[RegressorMixin, NDArray, ArrayLike]

        - [0]: RegressorMixin, fitted estimator
        - [1]: NDArray of shape (n_samples_val,),
          estimator predictions on the validation fold.
        - [3]: ArrayLike of shape (n_samples_val,),
          validation data indices.
        """
        X_train = _safe_indexing(X, train_index)
        y_train = _safe_indexing(y, train_index)
        X_val = _safe_indexing(X, val_index)
        if sample_weight is None:
            estimator = fit_estimator(estimator, X_train, y_train)
        else:
            sample_weight_train = _safe_indexing(sample_weight, train_index)
            estimator = fit_estimator(
                estimator, X_train, y_train, sample_weight_train
            )
        if _num_samples(X_val) > 0:
            y_pred = estimator.predict(X_val)
        else:
            y_pred = np.array([])
        return estimator, y_pred, val_index

    def aggregate_with_mask(self, x: NDArray, k: NDArray) -> NDArray:
        """
        Take the array of predictions, made by the refitted estimators,
        on the testing set, and the 1-nan array indicating for each training
        sample which one to integrate, and aggregate to produce phi-{t}(x_t)
        for each training sample x_t.


        Parameters:
        -----------
        x : ArrayLike of shape (n_samples_test, n_estimators)
            Array of predictions, made by the refitted estimators,
            for each sample of the testing set.

        k : ArrayLike of shape (n_samples_training, n_estimators)
            1-or-nan array: indicates whether to integrate the prediction
            of a given estimator into the aggregation, for each training
            sample.

        Returns:
        --------
        ArrayLike of shape (n_samples_test,)
            Array of aggregated predictions for each testing  sample.
        """
        if self.agg_function == "median":
            return phi2D(A=x, B=k, fun=lambda x: np.nanmedian(x, axis=1))
        if self.cv == "prefit":
            raise ValueError(
                "There should not be aggregation of predictions if cv is "
                "'prefit'"
            )
        # To aggregate with mean() the aggregation coud be done
        # with phi2D(A=x, B=k, fun=lambda x: np.nanmean(x, axis=1).
        # However, phi2D contains a np.apply_along_axis loop which
        # is much slower than the matrices multiplication that can
        # be used to compute the means.
        if self.agg_function in ["mean", None]:
            K = np.nan_to_num(k, nan=0.0)
            return np.matmul(x, (K / (K.sum(axis=1, keepdims=True))).T)
        raise ValueError("The value of self.agg_function is not correct")

    def fit(
        self,
        X: ArrayLike,
        y: ArrayLike,
        sample_weight: Optional[ArrayLike] = None,
    ) -> MapieRegressor:
        """
        Fit estimator and compute residuals used for prediction intervals.
        Fit the base estimator under the ``single_estimator_`` attribute.
        Fit all cross-validated estimator clones
        and rearrange them into a list, the ``estimators_`` attribute.
        Out-of-fold residuals are stored under
        the ``conformity_scores_`` attribute.

        Parameters
        ----------
        X : ArrayLike of shape (n_samples, n_features)
            Training data.

        y : ArrayLike of shape (n_samples,)
            Training labels.

        sample_weight : Optional[ArrayLike] of shape (n_samples,)
            Sample weights for fitting the out-of-fold models.
            If None, then samples are equally weighted.
            If some weights are null,
            their corresponding observations are removed
            before the fitting process and hence have no residuals.
            If weights are non-uniform, residuals are still uniformly weighted.

            By default ``None``.

        Returns
        -------
        MapieRegressor
            The model itself.
        """
        # Checks
        self._check_parameters()
        cv = check_cv(self.cv)
        estimator = self._check_estimator(self.estimator)
        agg_function = self._check_agg_function(self.agg_function)
        X, y = indexable(X, y)
        y = _check_y(y)
        self.n_features_in_ = check_n_features_in(X, cv, estimator)
        sample_weight, X, y = check_null_weight(sample_weight, X, y)
        y = cast(NDArray, y)
        n_samples = _num_samples(y)

        # Initialization
        self.estimators_: List[RegressorMixin] = []

        # Work
        if cv == "prefit":
            self.single_estimator_ = estimator
            y_pred = self.single_estimator_.predict(X)
            self.k_ = np.full(
                shape=(n_samples, 1), fill_value=np.nan, dtype="float"
            )
        else:
            cv = cast(BaseCrossValidator, cv)
            self.k_ = np.full(
                shape=(n_samples, cv.get_n_splits(X, y)),
                fill_value=np.nan,
                dtype=float,
            )

            pred_matrix = np.full(
                shape=(n_samples, cv.get_n_splits(X, y)),
                fill_value=np.nan,
                dtype=float,
            )

            self.single_estimator_ = fit_estimator(
                clone(estimator), X, y, sample_weight
            )
            if self.method == "naive":
                y_pred = self.single_estimator_.predict(X)
            else:
                outputs = Parallel(n_jobs=self.n_jobs, verbose=self.verbose)(
                    delayed(self._fit_and_predict_oof_model)(
                        clone(estimator),
                        X,
                        y,
                        train_index,
                        val_index,
                        sample_weight,
                    )
                    for train_index, val_index in cv.split(X)
                )
                self.estimators_, predictions, val_indices = map(
                    list, zip(*outputs)
                )

                for i, val_ind in enumerate(val_indices):
                    pred_matrix[val_ind, i] = np.array(predictions[i])
                    self.k_[val_ind, i] = 1
                check_nan_in_aposteriori_prediction(pred_matrix)

                y_pred = aggregate_all(agg_function, pred_matrix)

        self.conformity_scores_ = np.abs(y - y_pred)
        return self

    def predict(
        self,
        X: ArrayLike,
        ensemble: bool = False,
        alpha: Optional[Union[float, Iterable[float]]] = None,
    ) -> Union[NDArray, Tuple[NDArray, NDArray]]:
        """
        Predict target on new samples with confidence intervals.
        Residuals from the training set and predictions from the model clones
        are central to the computation.
        Prediction Intervals for a given ``alpha`` are deduced from either

        - quantiles of residuals (naive and base methods),
        - quantiles of (predictions +/- residuals) (plus method),
        - quantiles of (max/min(predictions) +/- residuals) (minmax method).

        Parameters
        ----------
        X : ArrayLike of shape (n_samples, n_features)
            Test data.

        ensemble: bool
            Boolean determining whether the predictions are ensembled or not.
            If False, predictions are those of the model trained on the whole
            training set.
            If True, predictions from perturbed models are aggregated by
            the aggregation function specified in the ``agg_function``
            attribute.

            If cv is ``"prefit"``, ``ensemble`` is ignored.

            By default ``False``.

        alpha: Optional[Union[float, Iterable[float]]]
            Can be a float, a list of floats, or a ``ArrayLike`` of floats.
            Between 0 and 1, represents the uncertainty of the confidence
            interval.
            Lower ``alpha`` produce larger (more conservative) prediction
            intervals.
            ``alpha`` is the complement of the target coverage level.

            By default ``None``.

        Returns
        -------
        Union[NDArray, Tuple[NDArray, NDArray]]

        - NDArray of shape (n_samples,) if alpha is None.

        - Tuple[NDArray, NDArray] of shapes
        (n_samples,) and (n_samples, 2, n_alpha) if alpha is not None.

            - [:, 0, :]: Lower bound of the prediction interval.
            - [:, 1, :]: Upper bound of the prediction interval.
        """
        # Checks
        check_is_fitted(self, self.fit_attributes)
        self._check_ensemble(ensemble)
        alpha = cast(Optional[NDArray], check_alpha(alpha))
        y_pred = self.single_estimator_.predict(X)
        n = len(self.conformity_scores_)

        if alpha is None:
            return np.array(y_pred)

        alpha_np = cast(NDArray, alpha)
        check_alpha_and_n_samples(alpha_np, n)
        if self.method in ["naive", "base"] or self.cv == "prefit":
<<<<<<< HEAD
            quantile = masked_quantile(
=======
            quantile = np_quantile(
>>>>>>> 462207aa
                self.conformity_scores_, 1 - alpha_np, method="higher"
            )
            y_pred_low = y_pred[:, np.newaxis] - quantile
            y_pred_up = y_pred[:, np.newaxis] + quantile
        else:
            y_pred_multi = np.column_stack(
                [e.predict(X) for e in self.estimators_]
            )

            # At this point, y_pred_multi is of shape
            # (n_samples_test, n_estimators_).
            # If ``method`` is "plus":
            #   - if ``cv`` is not a ``Subsample``,
            #       we enforce y_pred_multi to be of shape
            #       (n_samples_test, n_samples_train),
            #       thanks to the folds identifier.
            #   - if ``cv``is a ``Subsample``, the methode
            #       ``aggregate_with_mask`` fits it to the right size
            #       thanks to the shape of k_.

            y_pred_multi = self.aggregate_with_mask(y_pred_multi, self.k_)

            if self.method == "plus":
                lower_bounds = y_pred_multi - self.conformity_scores_
                upper_bounds = y_pred_multi + self.conformity_scores_

            if self.method == "minmax":
                lower_bounds = np.min(y_pred_multi, axis=1, keepdims=True)
                upper_bounds = np.max(y_pred_multi, axis=1, keepdims=True)
                lower_bounds = lower_bounds - self.conformity_scores_
                upper_bounds = upper_bounds + self.conformity_scores_

            y_pred_low = np.column_stack(
                [
<<<<<<< HEAD
                    masked_quantile(
=======
                    np_quantile(
>>>>>>> 462207aa
                        ma.masked_invalid(lower_bounds),
                        _alpha,
                        axis=1,
                        method="lower",
                    )
                    for _alpha in alpha_np
                ]
            ).data

            y_pred_up = np.column_stack(
                [
<<<<<<< HEAD
                    masked_quantile(
=======
                    np_quantile(
>>>>>>> 462207aa
                        ma.masked_invalid(upper_bounds),
                        1 - _alpha,
                        axis=1,
                        method="higher",
                    )
                    for _alpha in alpha_np
                ]
            ).data

            if ensemble:
                y_pred = aggregate_all(self.agg_function, y_pred_multi)

        return y_pred, np.stack([y_pred_low, y_pred_up], axis=1)<|MERGE_RESOLUTION|>--- conflicted
+++ resolved
@@ -31,7 +31,7 @@
     fit_estimator,
     masked_quantile,
 )
-from ._compatibility import np_quantile
+# from ._compatibility import np_quantile
 
 
 class MapieRegressor(BaseEstimator, RegressorMixin):
@@ -611,11 +611,7 @@
         alpha_np = cast(NDArray, alpha)
         check_alpha_and_n_samples(alpha_np, n)
         if self.method in ["naive", "base"] or self.cv == "prefit":
-<<<<<<< HEAD
             quantile = masked_quantile(
-=======
-            quantile = np_quantile(
->>>>>>> 462207aa
                 self.conformity_scores_, 1 - alpha_np, method="higher"
             )
             y_pred_low = y_pred[:, np.newaxis] - quantile
@@ -650,11 +646,7 @@
 
             y_pred_low = np.column_stack(
                 [
-<<<<<<< HEAD
                     masked_quantile(
-=======
-                    np_quantile(
->>>>>>> 462207aa
                         ma.masked_invalid(lower_bounds),
                         _alpha,
                         axis=1,
@@ -666,11 +658,7 @@
 
             y_pred_up = np.column_stack(
                 [
-<<<<<<< HEAD
                     masked_quantile(
-=======
-                    np_quantile(
->>>>>>> 462207aa
                         ma.masked_invalid(upper_bounds),
                         1 - _alpha,
                         axis=1,
