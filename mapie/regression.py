from __future__ import annotations

from typing import Iterable, List, Optional, Tuple, Union, cast

from joblib import Parallel, delayed
import numpy as np
from sklearn.base import BaseEstimator, RegressorMixin, clone
from sklearn.linear_model import LinearRegression
from sklearn.model_selection import BaseCrossValidator
from sklearn.pipeline import Pipeline
from sklearn.utils import _safe_indexing
from sklearn.utils.validation import (
    indexable,
    check_is_fitted,
    _num_samples,
    _check_y,
)

from ._typing import ArrayLike, NDArray
from ._compatibility import np_nanquantile
from .aggregation_functions import aggregate_all, phi2D
from .utils import (
    check_cv,
    check_alpha,
    check_alpha_and_n_samples,
    check_n_features_in,
    check_n_jobs,
    check_nan_in_aposteriori_prediction,
    check_null_weight,
    check_verbose,
    fit_estimator,
    masked_quantile,
)
<<<<<<< HEAD
# from ._compatibility import np_quantile
=======
>>>>>>> 0017fd36


class MapieRegressor(BaseEstimator, RegressorMixin):
    """
    Prediction interval with out-of-fold residuals.

    This class implements the jackknife+ strategy and its variations
    for estimating prediction intervals on single-output data. The
    idea is to evaluate out-of-fold residuals on hold-out validation
    sets and to deduce valid confidence intervals with strong theoretical
    guarantees.

    Parameters
    ----------
    estimator : Optional[RegressorMixin]
        Any regressor with scikit-learn API
        (i.e. with fit and predict methods), by default ``None``.
        If ``None``, estimator defaults to a ``LinearRegression`` instance.

    method: str, optional
        Method to choose for prediction interval estimates.
        Choose among:

        - "naive", based on training set residuals,
        - "base", based on validation sets residuals,
        - "plus", based on validation residuals and testing predictions,
        - "minmax", based on validation residuals and testing predictions
          (min/max among cross-validation clones).

        By default "plus".

    cv: Optional[Union[int, str, BaseCrossValidator]]
        The cross-validation strategy for computing residuals.
        It directly drives the distinction between jackknife and cv variants.
        Choose among:

        - ``None``, to use the default 5-fold cross-validation
        - integer, to specify the number of folds.
          If equal to -1, equivalent to
          ``sklearn.model_selection.LeaveOneOut()``.
        - CV splitter: any ``sklearn.model_selection.BaseCrossValidator``
          Main variants are:
          - ``sklearn.model_selection.LeaveOneOut`` (jackknife),
          - ``sklearn.model_selection.KFold`` (cross-validation),
          - ``subsample.Subsample`` object (bootstrap).
        - ``"prefit"``, assumes that ``estimator`` has been fitted already,
          and the ``method`` parameter is ignored.
          All data provided in the ``fit`` method is then used
          for computing residuals only.
          At prediction time, quantiles of these residuals are used to provide
          a prediction interval with fixed width.
          The user has to take care manually that data for model fitting and
          residual estimate are disjoint.

        By default ``None``.

    n_jobs: Optional[int]
        Number of jobs for parallel processing using joblib
        via the "locky" backend.
        If ``-1`` all CPUs are used.
        If ``1`` is given, no parallel computing code is used at all,
        which is useful for debugging.
        For n_jobs below ``-1``, ``(n_cpus + 1 - n_jobs)`` are used.
        None is a marker for `unset` that will be interpreted as ``n_jobs=1``
        (sequential execution).

        By default ``None``.

    agg_function : str
        Determines how to aggregate predictions from perturbed models, both at
        training and prediction time.

        If ``None``, it is ignored except if cv class is ``Subsample``,
        in which case an error is raised.
        If "mean" or "median", returns the mean or median of the predictions
        computed from the out-of-folds models.
        Note: if you plan to set the ``ensemble`` argument to ``True`` in the
        ``predict`` method, you have to specify an aggregation function.
        Otherwise an error would be raised.

        The Jackknife+ interval can be interpreted as an interval around the
        median prediction, and is guaranteed to lie inside the interval,
        unlike the single estimator predictions.

        When the cross-validation strategy is Subsample (i.e. for the
        Jackknife+-after-Bootstrap method), this function is also used to
        aggregate the training set in-sample predictions.

        If cv is ``"prefit"``, ``agg_function`` is ignored.

        By default "mean".

    verbose : int, optional
        The verbosity level, used with joblib for multiprocessing.
        The frequency of the messages increases with the verbosity level.
        If it more than ``10``, all iterations are reported.
        Above ``50``, the output is sent to stdout.

        By default ``0``.

    Attributes
    ----------
    valid_methods: List[str]
        List of all valid methods.

    single_estimator_ : sklearn.RegressorMixin
        Estimator fitted on the whole training set.

    estimators_ : list
        List of out-of-folds estimators.

    conformity_scores_ : ArrayLike of shape (n_samples_train,)
        Conformity scores between ``y_train`` and ``y_pred``.

    k_ : ArrayLike
        - Array of nans, of shape (len(y), 1) if cv is ``"prefit"``
          (defined but not used)
        - Dummy array of folds containing each training sample, otherwise.
          Of shape (n_samples_train, cv.get_n_splits(X_train, y_train)).

    n_features_in_: int
        Number of features passed to the fit method.

    References
    ----------
    Rina Foygel Barber, Emmanuel J. Candès,
    Aaditya Ramdas, and Ryan J. Tibshirani.
    "Predictive inference with the jackknife+."
    Ann. Statist., 49(1):486–507, February 2021.

    Byol Kim, Chen Xu, and Rina Foygel Barber.
    "Predictive Inference Is Free with the Jackknife+-after-Bootstrap."
    34th Conference on Neural Information Processing Systems (NeurIPS 2020).

    Examples
    --------
    >>> import numpy as np
    >>> from mapie.regression import MapieRegressor
    >>> from sklearn.linear_model import LinearRegression
    >>> X_toy = np.array([[0], [1], [2], [3], [4], [5]])
    >>> y_toy = np.array([5, 7.5, 9.5, 10.5, 12.5, 15])
    >>> mapie_reg = MapieRegressor(LinearRegression()).fit(X_toy, y_toy)
    >>> y_pred, y_pis = mapie_reg.predict(X_toy, alpha=0.5)
    >>> print(y_pis[:, :, 0])
    [[ 4.7972973   5.8       ]
     [ 6.69767442  7.65540541]
     [ 8.59883721  9.58108108]
     [10.5        11.40116279]
     [12.4        13.30232558]
     [14.25       15.20348837]]
    >>> print(y_pred)
    [ 5.28571429  7.17142857  9.05714286 10.94285714 12.82857143 14.71428571]
    """

    cv_need_agg_function = ["Subsample"]
    valid_methods_ = ["naive", "base", "plus", "minmax"]
    plus_like_method = ["plus"]
    valid_agg_functions_ = [None, "median", "mean"]
    fit_attributes = [
        "single_estimator_",
        "estimators_",
        "k_",
        "conformity_scores_",
        "n_features_in_",
    ]

    def __init__(
        self,
        estimator: Optional[RegressorMixin] = None,
        method: str = "plus",
        cv: Optional[Union[int, str, BaseCrossValidator]] = None,
        n_jobs: Optional[int] = None,
        agg_function: Optional[str] = "mean",
        verbose: int = 0,
    ) -> None:
        self.estimator = estimator
        self.method = method
        self.cv = cv
        self.n_jobs = n_jobs
        self.agg_function = agg_function
        self.verbose = verbose

    def _check_parameters(self) -> None:
        """
        Perform several checks on input parameters.

        Raises
        ------
        ValueError
            If parameters are not valid.
        """
        if self.method not in self.valid_methods_:
            raise ValueError(
                "Invalid method. "
                f"Allowed values are {self.valid_methods_}."
            )

        check_n_jobs(self.n_jobs)
        check_verbose(self.verbose)

    def _check_agg_function(
        self, agg_function: Optional[str] = None
    ) -> Optional[str]:
        """
        Check if ``agg_function`` is correct, and consistent with other
        arguments.

        Parameters
        ----------
        agg_function : Optional[str], optional
            Aggregation function's name to check, by default ``None``.

        Returns
        -------
        str
            ``agg_function`` itself or ``"mean"``.

        Raises
        ------
        ValueError
            If ``agg_function`` is not in [``None``, ``"mean"``, ``"median"``],
            or is ``None`` while cv class is in ``cv_need_agg_function``.
        """
        if agg_function not in self.valid_agg_functions_:
            raise ValueError(
                "Invalid aggregation function "
                "Allowed values are None, 'mean', 'median'."
            )

        if (agg_function is None) and (
            type(self.cv).__name__ in self.cv_need_agg_function
        ):
            raise ValueError(
                "You need to specify an aggregation function when "
                f"cv's type is in {self.cv_need_agg_function}."
            )
        if (agg_function is not None) or (self.cv == "prefit"):
            return agg_function
        return "mean"

    def _check_estimator(
        self, estimator: Optional[RegressorMixin] = None
    ) -> RegressorMixin:
        """
        Check if estimator is ``None``,
        and returns a ``LinearRegression`` instance if necessary.
        If the ``cv`` attribute is ``"prefit"``,
        check if estimator is indeed already fitted.

        Parameters
        ----------
        estimator : Optional[RegressorMixin], optional
            Estimator to check, by default ``None``.

        Returns
        -------
        RegressorMixin
            The estimator itself or a default ``LinearRegression`` instance.

        Raises
        ------
        ValueError
            If the estimator is not ``None``
            and has no fit nor predict methods.

        NotFittedError
            If the estimator is not fitted and ``cv`` attribute is "prefit".
        """
        if estimator is None:
            return LinearRegression()
        if not (hasattr(estimator, "fit") and hasattr(estimator, "predict")):
            raise ValueError(
                "Invalid estimator. "
                "Please provide a regressor with fit and predict methods."
            )
        if self.cv == "prefit":
            if isinstance(self.estimator, Pipeline):
                check_is_fitted(self.estimator[-1])
            else:
                check_is_fitted(self.estimator)
        return estimator

    def _check_ensemble(
        self,
        ensemble: bool,
    ) -> None:
        """
        Check if ``ensemble`` is False if ``self.agg_function`` is ``None``.
        Else raise error.

        Parameters
        ----------
        ensemble : bool
            ``ensemble`` argument to check the coherennce with
            ``self.agg_function``.

        Raises
        ------
        ValueError
            If ``ensemble`` is True and ``self.agg_function`` is None.
        """
        if ensemble and (self.agg_function is None):
            raise ValueError(
                "If ensemble is True, the aggregation function has to be "
                "'mean' or 'median'."
            )

    def _fit_and_predict_oof_model(
        self,
        estimator: RegressorMixin,
        X: ArrayLike,
        y: ArrayLike,
        train_index: ArrayLike,
        val_index: ArrayLike,
        sample_weight: Optional[ArrayLike] = None,
    ) -> Tuple[RegressorMixin, NDArray, ArrayLike]:
        """
        Fit a single out-of-fold model on a given training set and
        perform predictions on a test set.

        Parameters
        ----------
        estimator : RegressorMixin
            Estimator to train.

        X : ArrayLike of shape (n_samples, n_features)
            Input data.

        y : ArrayLike of shape (n_samples,)
            Input labels.

        train_index : ArrayLike of shape (n_samples_train)
            Training data indices.

        val_index : ArrayLike of shape (n_samples_val)
            Validation data indices.

        sample_weight : Optional[ArrayLike] of shape (n_samples,)
            Sample weights. If None, then samples are equally weighted.
            By default ``None``.

        Returns
        -------
        Tuple[RegressorMixin, NDArray, ArrayLike]

        - [0]: RegressorMixin, fitted estimator
        - [1]: NDArray of shape (n_samples_val,),
          estimator predictions on the validation fold.
        - [3]: ArrayLike of shape (n_samples_val,),
          validation data indices.
        """
        X_train = _safe_indexing(X, train_index)
        y_train = _safe_indexing(y, train_index)
        X_val = _safe_indexing(X, val_index)
        if sample_weight is None:
            estimator = fit_estimator(estimator, X_train, y_train)
        else:
            sample_weight_train = _safe_indexing(sample_weight, train_index)
            estimator = fit_estimator(
                estimator, X_train, y_train, sample_weight_train
            )
        if _num_samples(X_val) > 0:
            y_pred = estimator.predict(X_val)
        else:
            y_pred = np.array([])
        return estimator, y_pred, val_index

    def aggregate_with_mask(self, x: NDArray, k: NDArray) -> NDArray:
        """
        Take the array of predictions, made by the refitted estimators,
        on the testing set, and the 1-nan array indicating for each training
        sample which one to integrate, and aggregate to produce phi-{t}(x_t)
        for each training sample x_t.


        Parameters:
        -----------
        x : ArrayLike of shape (n_samples_test, n_estimators)
            Array of predictions, made by the refitted estimators,
            for each sample of the testing set.

        k : ArrayLike of shape (n_samples_training, n_estimators)
            1-or-nan array: indicates whether to integrate the prediction
            of a given estimator into the aggregation, for each training
            sample.

        Returns:
        --------
        ArrayLike of shape (n_samples_test,)
            Array of aggregated predictions for each testing  sample.
        """
        if self.cv == "prefit":
            raise ValueError(
                "There should not be aggregation of predictions if cv is "
                "'prefit'"
            )
        if self.agg_function == "median":
            return phi2D(A=x, B=k, fun=lambda x: np.nanmedian(x, axis=1))

        # To aggregate with mean() the aggregation coud be done
        # with phi2D(A=x, B=k, fun=lambda x: np.nanmean(x, axis=1).
        # However, phi2D contains a np.apply_along_axis loop which
        # is much slower than the matrices multiplication that can
        # be used to compute the means.
        if self.agg_function in ["mean", None]:
            K = np.nan_to_num(k, nan=0.0)
            return np.matmul(x, (K / (K.sum(axis=1, keepdims=True))).T)
        raise ValueError("The value of self.agg_function is not correct")

    def fit(
        self,
        X: ArrayLike,
        y: ArrayLike,
        sample_weight: Optional[ArrayLike] = None,
    ) -> MapieRegressor:
        """
        Fit estimator and compute residuals used for prediction intervals.
        Fit the base estimator under the ``single_estimator_`` attribute.
        Fit all cross-validated estimator clones
        and rearrange them into a list, the ``estimators_`` attribute.
        Out-of-fold residuals are stored under
        the ``conformity_scores_`` attribute.

        Parameters
        ----------
        X : ArrayLike of shape (n_samples, n_features)
            Training data.

        y : ArrayLike of shape (n_samples,)
            Training labels.

        sample_weight : Optional[ArrayLike] of shape (n_samples,)
            Sample weights for fitting the out-of-fold models.
            If None, then samples are equally weighted.
            If some weights are null,
            their corresponding observations are removed
            before the fitting process and hence have no residuals.
            If weights are non-uniform, residuals are still uniformly weighted.

            By default ``None``.

        Returns
        -------
        MapieRegressor
            The model itself.
        """
        # Checks
        self._check_parameters()
        cv = check_cv(self.cv)
        estimator = self._check_estimator(self.estimator)
        agg_function = self._check_agg_function(self.agg_function)
        X, y = indexable(X, y)
        y = _check_y(y)
        self.n_features_in_ = check_n_features_in(X, cv, estimator)
        sample_weight, X, y = check_null_weight(sample_weight, X, y)
        y = cast(NDArray, y)
        n_samples = _num_samples(y)

        # Initialization
        self.estimators_: List[RegressorMixin] = []

        # Work
        if cv == "prefit":
            self.single_estimator_ = estimator
            y_pred = self.single_estimator_.predict(X)
            self.k_ = np.full(
                shape=(n_samples, 1), fill_value=np.nan, dtype="float"
            )
        else:
            cv = cast(BaseCrossValidator, cv)
            self.k_ = np.full(
                shape=(n_samples, cv.get_n_splits(X, y)),
                fill_value=np.nan,
                dtype=float,
            )

            pred_matrix = np.full(
                shape=(n_samples, cv.get_n_splits(X, y)),
                fill_value=np.nan,
                dtype=float,
            )

            self.single_estimator_ = fit_estimator(
                clone(estimator), X, y, sample_weight
            )
            if self.method == "naive":
                y_pred = self.single_estimator_.predict(X)
            else:
                outputs = Parallel(n_jobs=self.n_jobs, verbose=self.verbose)(
                    delayed(self._fit_and_predict_oof_model)(
                        clone(estimator),
                        X,
                        y,
                        train_index,
                        val_index,
                        sample_weight,
                    )
                    for train_index, val_index in cv.split(X)
                )
                self.estimators_, predictions, val_indices = map(
                    list, zip(*outputs)
                )

                for i, val_ind in enumerate(val_indices):
                    pred_matrix[val_ind, i] = np.array(predictions[i])
                    self.k_[val_ind, i] = 1
                check_nan_in_aposteriori_prediction(pred_matrix)

                y_pred = aggregate_all(agg_function, pred_matrix)

        self.conformity_scores_ = np.abs(y - y_pred)
        return self

    def predict(
        self,
        X: ArrayLike,
        ensemble: bool = False,
        alpha: Optional[Union[float, Iterable[float]]] = None,
    ) -> Union[NDArray, Tuple[NDArray, NDArray]]:
        """
        Predict target on new samples with confidence intervals.
        Residuals from the training set and predictions from the model clones
        are central to the computation.
        Prediction Intervals for a given ``alpha`` are deduced from either

        - quantiles of residuals (naive and base methods),
        - quantiles of (predictions +/- residuals) (plus method),
        - quantiles of (max/min(predictions) +/- residuals) (minmax method).

        Parameters
        ----------
        X : ArrayLike of shape (n_samples, n_features)
            Test data.

        ensemble: bool
            Boolean determining whether the predictions are ensembled or not.
            If False, predictions are those of the model trained on the whole
            training set.
            If True, predictions from perturbed models are aggregated by
            the aggregation function specified in the ``agg_function``
            attribute.

            If cv is ``"prefit"``, ``ensemble`` is ignored.

            By default ``False``.

        alpha: Optional[Union[float, Iterable[float]]]
            Can be a float, a list of floats, or a ``ArrayLike`` of floats.
            Between 0 and 1, represents the uncertainty of the confidence
            interval.
            Lower ``alpha`` produce larger (more conservative) prediction
            intervals.
            ``alpha`` is the complement of the target coverage level.

            By default ``None``.

        Returns
        -------
        Union[NDArray, Tuple[NDArray, NDArray]]

        - NDArray of shape (n_samples,) if alpha is None.

        - Tuple[NDArray, NDArray] of shapes
        (n_samples,) and (n_samples, 2, n_alpha) if alpha is not None.

            - [:, 0, :]: Lower bound of the prediction interval.
            - [:, 1, :]: Upper bound of the prediction interval.
        """
        # Checks
        check_is_fitted(self, self.fit_attributes)
        self._check_ensemble(ensemble)
        alpha = cast(Optional[NDArray], check_alpha(alpha))
        y_pred = self.single_estimator_.predict(X)
        n = len(self.conformity_scores_)

        if alpha is None:
            return np.array(y_pred)

        alpha_np = cast(NDArray, alpha)
        check_alpha_and_n_samples(alpha_np, n)
        if self.method in ["naive", "base"] or self.cv == "prefit":
<<<<<<< HEAD
            quantile = masked_quantile(
=======
            quantile = np_nanquantile(
>>>>>>> 0017fd36
                self.conformity_scores_, 1 - alpha_np, method="higher"
            )
            y_pred_low = y_pred[:, np.newaxis] - quantile
            y_pred_up = y_pred[:, np.newaxis] + quantile
        else:
            y_pred_multi = np.column_stack(
                [e.predict(X) for e in self.estimators_]
            )

            # At this point, y_pred_multi is of shape
            # (n_samples_test, n_estimators_).
            # If ``method`` is "plus":
            #   - if ``cv`` is not a ``Subsample``,
            #       we enforce y_pred_multi to be of shape
            #       (n_samples_test, n_samples_train),
            #       thanks to the folds identifier.
            #   - if ``cv``is a ``Subsample``, the methode
            #       ``aggregate_with_mask`` fits it to the right size
            #       thanks to the shape of k_.

            y_pred_multi = self.aggregate_with_mask(y_pred_multi, self.k_)

            if self.method in self.plus_like_method:
                lower_bounds = y_pred_multi - self.conformity_scores_
                upper_bounds = y_pred_multi + self.conformity_scores_

            if self.method == "minmax":
                lower_bounds = np.min(y_pred_multi, axis=1, keepdims=True)
                upper_bounds = np.max(y_pred_multi, axis=1, keepdims=True)
                lower_bounds = lower_bounds - self.conformity_scores_
                upper_bounds = upper_bounds + self.conformity_scores_

            y_pred_low = np.column_stack(
                [
<<<<<<< HEAD
                    masked_quantile(
                        ma.masked_invalid(lower_bounds),
=======
                    np_nanquantile(
                        lower_bounds,
>>>>>>> 0017fd36
                        _alpha,
                        axis=1,
                        method="lower",
                    )
                    for _alpha in alpha_np
                ]
            ).data

            y_pred_up = np.column_stack(
                [
<<<<<<< HEAD
                    masked_quantile(
                        ma.masked_invalid(upper_bounds),
=======
                    np_nanquantile(
                        upper_bounds,
>>>>>>> 0017fd36
                        1 - _alpha,
                        axis=1,
                        method="higher",
                    )
                    for _alpha in alpha_np
                ]
            ).data

            if ensemble:
                y_pred = aggregate_all(self.agg_function, y_pred_multi)

        return y_pred, np.stack([y_pred_low, y_pred_up], axis=1)<|MERGE_RESOLUTION|>--- conflicted
+++ resolved
@@ -29,12 +29,7 @@
     check_null_weight,
     check_verbose,
     fit_estimator,
-    masked_quantile,
 )
-<<<<<<< HEAD
-# from ._compatibility import np_quantile
-=======
->>>>>>> 0017fd36
 
 
 class MapieRegressor(BaseEstimator, RegressorMixin):
@@ -616,11 +611,7 @@
         alpha_np = cast(NDArray, alpha)
         check_alpha_and_n_samples(alpha_np, n)
         if self.method in ["naive", "base"] or self.cv == "prefit":
-<<<<<<< HEAD
-            quantile = masked_quantile(
-=======
             quantile = np_nanquantile(
->>>>>>> 0017fd36
                 self.conformity_scores_, 1 - alpha_np, method="higher"
             )
             y_pred_low = y_pred[:, np.newaxis] - quantile
@@ -655,13 +646,8 @@
 
             y_pred_low = np.column_stack(
                 [
-<<<<<<< HEAD
-                    masked_quantile(
-                        ma.masked_invalid(lower_bounds),
-=======
                     np_nanquantile(
                         lower_bounds,
->>>>>>> 0017fd36
                         _alpha,
                         axis=1,
                         method="lower",
@@ -672,13 +658,8 @@
 
             y_pred_up = np.column_stack(
                 [
-<<<<<<< HEAD
-                    masked_quantile(
-                        ma.masked_invalid(upper_bounds),
-=======
                     np_nanquantile(
                         upper_bounds,
->>>>>>> 0017fd36
                         1 - _alpha,
                         axis=1,
                         method="higher",
