--- conflicted
+++ resolved
@@ -8,12 +8,8 @@
 from sklearn.utils.validation import _check_sample_weight, _num_features
 from sklearn.utils import _safe_indexing
 
-<<<<<<< HEAD
-from ._typing import ArrayLike
 from .conformity_scores import AbsoluteConformityScore, ConformityScore
-=======
 from ._typing import ArrayLike, NDArray
->>>>>>> c89eb1c4
 
 
 def check_null_weight(
@@ -281,8 +277,7 @@
 
 
 def check_alpha_and_n_samples(
-    alphas: Union[Iterable[float], float],
-    n: int
+    alphas: Union[Iterable[float], float], n: int
 ) -> None:
     """
     Check if the quantile can be computed based
@@ -415,9 +410,7 @@
 
 
 def check_lower_upper_bounds(
-    y_preds: NDArray,
-    y_pred_low: NDArray,
-    y_pred_up: NDArray
+    y_preds: NDArray, y_pred_low: NDArray, y_pred_up: NDArray
 ) -> None:
     """
     Check if the lower or upper bounds are inconsistent.
@@ -459,12 +452,34 @@
     present issues as the upper quantile values might be higher than the
     lower quantile values.
     """
-<<<<<<< HEAD
-    if len(X.shape) not in [3, 4]:
-        raise ValueError(
-            "Invalid X."
-            "When X is an image, the number of dimensions"
-            "must be equal to 3 or 4."
+    if y_preds.ndim == 1:
+        init_pred = y_preds
+    else:
+        init_pred, init_lower_bound, init_upper_bound = y_preds
+    if y_preds.ndim != 1 and np.any(
+        np.logical_or(
+            init_lower_bound >= init_upper_bound,
+            init_pred <= init_lower_bound,
+            init_pred >= init_upper_bound,
+        )
+    ):
+        warnings.warn(
+            "WARNING: The initial prediction values from the "
+            + "quantile method\npresent issues as the upper "
+            "quantile values might be higher than the\nlower "
+            + "quantile values."
+        )
+    if np.any(
+        np.logical_or(
+            y_pred_low >= y_pred_up,
+            init_pred <= y_pred_low,
+            init_pred >= y_pred_up,
+        )
+    ):
+        warnings.warn(
+            "WARNING: Following the additional value added to have conformal "
+            "predictions, the upper and lower bound present issues as one "
+            "might be higher or lower than the other."
         )
 
 
@@ -498,32 +513,4 @@
         raise ValueError(
             "Invalid conformity_score argument.\n"
             "Must be None or a ConformityScore instance."
-=======
-    if y_preds.ndim == 1:
-        init_pred = y_preds
-    else:
-        init_pred, init_lower_bound, init_upper_bound = y_preds
-    if y_preds.ndim != 1 and np.any(np.logical_or(
-            init_lower_bound >= init_upper_bound,
-            init_pred <= init_lower_bound,
-            init_pred >= init_upper_bound
-            )
-    ):
-        warnings.warn(
-            "WARNING: The initial prediction values from the "
-            + "quantile method\npresent issues as the upper "
-            "quantile values might be higher than the\nlower "
-            + "quantile values."
-        )
-    if np.any(np.logical_or(
-        y_pred_low >= y_pred_up,
-        init_pred <= y_pred_low,
-        init_pred >= y_pred_up
-        )
-    ):
-        warnings.warn(
-            "WARNING: Following the additional value added to have conformal "
-            "predictions, the upper and lower bound present issues as one "
-            "might be higher or lower than the other."
->>>>>>> c89eb1c4
         )