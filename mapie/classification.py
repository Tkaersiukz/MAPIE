from __future__ import annotations
from typing import Optional, Union, Tuple, Iterable, List

import numpy as np
from joblib import Parallel, delayed
from sklearn.base import BaseEstimator, ClassifierMixin, clone
from sklearn.linear_model import LogisticRegression
from sklearn.model_selection import BaseCrossValidator, KFold, LeaveOneOut
from sklearn.pipeline import Pipeline
from sklearn.utils import check_X_y, check_array, check_random_state
from sklearn.utils.multiclass import type_of_target
from sklearn.utils.validation import check_is_fitted
from sklearn.preprocessing import label_binarize

from ._typing import ArrayLike
from ._machine_precision import EPSILON
from .utils import (
    check_null_weight,
    check_n_features_in,
    check_alpha,
    check_alpha_and_n_samples,
    check_n_jobs,
    check_verbose,
    check_input_is_image,
    fit_estimator
)


class MapieClassifier(BaseEstimator, ClassifierMixin):  # type: ignore
    """
    Prediction sets for classification.

    This class implements several conformal prediction strategies for
    estimating prediction sets for classification. Instead of giving a
    single predicted label, the idea is to give a set of predicted labels
    (or prediction sets) which come with mathematically guaranteed coverages.

    Parameters
    ----------
    estimator : Optional[ClassifierMixin]
        Any classifier with scikit-learn API
        (i.e. with fit, predict, and predict_proba methods), by default None.
        If ``None``, estimator defaults to a ``LogisticRegression`` instance.

    method: Optional[str]
        Method to choose for prediction interval estimates.
        Choose among:

        - "naive", sum of the probabilities until the 1-alpha thresold.

        - "score", based on the the scores
          (i.e. 1 minus the softmax score of the true label)
          on the calibration set.

        - "cumulated_score", based on the sum of the softmax outputs of the
          labels until the true label is reached, on the calibration set.

        - "top_k", based on the sorted index of the probability of the true
          label in the softmax outputs, on the calibration set. In case two
          probabilities are equal, both are taken, thus, the size of some
          prediction sets may be different from the others.

        By default "score".

    cv: Optional[str]
        The cross-validation strategy for computing scores :

        - ``None``, to use the "prefit"
        - integer, to specify the number of folds.
          If equal to -1, equivalent to
          ``sklearn.model_selection.LeaveOneOut()``.
        - CV splitter: any ``sklearn.model_selection.BaseCrossValidator``
          Main variants are:
            - ``sklearn.model_selection.LeaveOneOut`` (jackknife),
            - ``sklearn.model_selection.KFold`` (cross-validation),
            - ``subsample.Subsample`` object (bootstrap).
        - ``"prefit"``, assumes that ``estimator`` has been fitted already.
          All data provided in the ``fit`` method is then used
          to calibrate the predictions through the score computation.
          At prediction time, quantiles of these scores are used to estimate
          prediction sets.

        By default ``None``.

    n_jobs: Optional[int]
        Number of jobs for parallel processing using joblib
        via the "locky" backend.
        At this moment, parallel processing is disabled.
        If ``-1`` all CPUs are used.
        If ``1`` is given, no parallel computing code is used at all,
        which is useful for debugging.
        For n_jobs below ``-1``, ``(n_cpus + 1 + n_jobs)`` are used.
        None is a marker for `unset` that will be interpreted as ``n_jobs=1``
        (sequential execution).

        By default ``None``.

    random_state: Optional[Union[int, RandomState]]
        Pseudo random number generator state used for random uniform sampling
        for evaluation quantiles and prediction sets in cumulated_score.
        Pass an int for reproducible output across multiple function calls.

        By default ```0``.

    verbose : int, optional
        The verbosity level, used with joblib for multiprocessing.
        At this moment, parallel processing is disabled.
        The frequency of the messages increases with the verbosity level.
        If it more than ``10``, all iterations are reported.
        Above ``50``, the output is sent to stdout.

        By default ``0``.

    Attributes
    ----------
    valid_methods: List[str]
        List of all valid methods.

    single_estimator_ : sklearn.ClassifierMixin
        Estimator fitted on the whole training set.

    n_features_in_: int
        Number of features passed to the fit method.

    n_samples_val_: Union[int, List[int]]
        Number of samples passed to the fit method.

    conformity_scores_ : ArrayLike of shape (n_samples_train)
        The conformity scores used to calibrate the prediction sets.

    quantiles_ : ArrayLike of shape (n_alpha)
        The quantiles estimated from ``conformity_scores_`` and alpha values.

    References
    ----------
    Mauricio Sadinle, Jing Lei, and Larry Wasserman.
    "Least Ambiguous Set-Valued Classifiers with Bounded Error Levels.",
    Journal of the American Statistical Association, 114, 2019.

    Yaniv Romano, Matteo Sesia and Emmanuel J. Candès.
    "Classification with Valid and Adaptive Coverage."
    NeurIPS 202 (spotlight) 2020.

    Anastasios Nikolas Angelopoulos, Stephen Bates, Michael Jordan
    and Jitendra Malik.
    "Uncertainty Sets for Image Classifiers using Conformal Prediction."
    International Conference on Learning Representations 2021.

    Examples
    --------
    >>> import numpy as np
    >>> from sklearn.naive_bayes import GaussianNB
    >>> from mapie.classification import MapieClassifier
    >>> X_toy = np.arange(9).reshape(-1, 1)
    >>> y_toy = np.stack([0, 0, 1, 0, 1, 2, 1, 2, 2])
    >>> clf = GaussianNB().fit(X_toy, y_toy)
    >>> mapie = MapieClassifier(estimator=clf, cv="prefit").fit(X_toy, y_toy)
    >>> _, y_pi_mapie = mapie.predict(X_toy, alpha=0.2)
    >>> print(y_pi_mapie[:, :, 0])
    [[ True False False]
     [ True False False]
     [ True False False]
     [ True  True False]
     [False  True False]
     [False  True  True]
     [False False  True]
     [False False  True]
     [False False  True]]
    """

    valid_methods_ = ["naive", "score", "cumulated_score", "top_k"]
    fit_attributes = [
        "single_estimator_",
        "n_features_in_",
        "n_samples_val_",
        "conformity_scores_"
    ]

    def __init__(
        self,
        estimator: Optional[ClassifierMixin] = None,
        method: str = "score",
        cv: Optional[Union[int, str, BaseCrossValidator]] = None,
        n_jobs: Optional[int] = None,
        random_state: Optional[Union[int, np.random.RandomState]] = None,
        verbose: int = 0
    ) -> None:
        self.estimator = estimator
        self.method = method
        self.cv = cv
        self.n_jobs = n_jobs
        self.random_state = random_state
        self.verbose = verbose

    def _check_parameters(self) -> None:
        """
        Perform several checks on input parameters.

        Raises
        ------
        ValueError
            If parameters are not valid.
        """
        if self.method not in self.valid_methods_:
            raise ValueError(
                "Invalid method. "
                "Allowed values are 'score' or 'cumulated_score'."
            )
        check_n_jobs(self.n_jobs)
        check_verbose(self.verbose)
        check_random_state(self.random_state)

    def _check_estimator(
        self,
        X: ArrayLike,
        y: ArrayLike,
        estimator: Optional[ClassifierMixin] = None,
    ) -> ClassifierMixin:
        """
        Check if estimator is ``None``,
        and returns a ``LogisticRegression`` instance if necessary.
        If the ``cv`` attribute is ``"prefit"``,
        check if estimator is indeed already fitted.

        Parameters
        ----------
        X : ArrayLike of shape (n_samples, n_features)
            Training data.

        y : ArrayLike of shape (n_samples,)
            Training labels.

        estimator : Optional[ClassifierMixin], optional
            Estimator to check, by default ``None``

        Returns
        -------
        ClassifierMixin
            The estimator itself or a default ``LogisticRegression`` instance.

        Raises
        ------
        ValueError
            If the estimator is not ``None``
            and has no fit, predict, nor predict_proba methods.

        NotFittedError
            If the estimator is not fitted and ``cv`` attribute is "prefit".
        """
        if estimator is None:
            if not self.image_input:
                return LogisticRegression(multi_class="multinomial").fit(X, y)
            else:
                raise ValueError(
                    "Default LogisticRegression's input can't be an image."
                    "Please provide a proper model."
                )
        if isinstance(estimator, Pipeline):
            est = estimator[-1]
        else:
            est = estimator
        if (
            not hasattr(est, "fit")
            and not hasattr(est, "predict")
            and not hasattr(est, "predict_proba")
        ):
            raise ValueError(
                "Invalid estimator. "
                "Please provide a classifier with fit,"
                "predict, and predict_proba methods."
            )
        if self.cv == "prefit":
            check_is_fitted(est)
            if not hasattr(est, "classes_"):
                raise AttributeError(
                    "Invalid classifier. "
                    "Fitted classifier does not contain "
                    "'classes_' attribute."
                )
        return estimator

    def _check_cv(
        self, cv: Optional[Union[int, str, BaseCrossValidator]] = None
    ) -> Optional[Union[float, str]]:
        """
        Check if cross-validator is ``None`` or ``"prefit"``.
        Else raise error.

        Parameters
        ----------
        cv : Optional[Union[int, str, BaseCrossValidator]], optional
            Cross-validator to check, by default ``None``.

        Returns
        -------
        Optional[Union[float, str]]
            'prefit' or None.

        Raises
        ------
        ValueError
            If the cross-validator is not valid.
        """
        if cv is None:
            return "prefit"
        if isinstance(cv, int):
            if cv == -1:
                return LeaveOneOut()
            if cv >= 2:
                return KFold(n_splits=cv)
        if isinstance(cv, BaseCrossValidator) or (cv == "prefit"):
            return cv
        raise ValueError(
            "Invalid cv argument. "
            "Allowed values are None, -1, int >= 2, 'prefit', "
            "or a BaseCrossValidator object (Kfold, LeaveOneOut)."
        )

    def _check_include_last_label(
        self,
        include_last_label: Optional[Union[bool, str]]
    ) -> Optional[Union[bool, str]]:
        """
        Check if include_last_label is a boolean or a string.
        Else raise error.

        Parameters
        ----------
        include_last_label : Optional[Union[bool, str]]
            Whether or not to include last label in
            prediction sets for the "cumulated_score" method. Choose among:

            - False, does not include label whose cumulated score is just over
             the quantile.
            - True, includes label whose cumulated score is just over the
            quantile, unless there is only one label in the prediction set.
            - "randomized", randomly includes label whose cumulated score is
            just over the quantile based on the comparison of a uniform number
            and the difference between the cumulated score of the last label
            and the quantile.

        Returns
        -------
        Optional[Union[bool, str]]

        Raises
        ------
        ValueError
            "Invalid include_last_label argument. "
            "Should be a boolean or 'randomized'."
        """
        if (
            (not isinstance(include_last_label, bool)) and
            (not include_last_label == "randomized")
        ):
            raise ValueError(
                "Invalid include_last_label argument. "
                "Should be a boolean or 'randomized'."
            )
        else:
            return include_last_label

    def _check_proba_normalized(
        self,
        y_pred_proba: ArrayLike
    ) -> Optional[ArrayLike]:
        """
        Check if, for all the observations, the sum of
        the probabilities is equal to one.

        Parameters
        ----------
        y_pred_proba : ArrayLike of shape
            (n_samples, n_classes) or
            (n_samples, n_train_samples, n_classes)
            Softmax output of a model.

        Returns
        -------
        Optional[ArrayLike] of shape (n_samples, n_classes)
            Softmax output of a model if the scores all sum
            to one.

        Raises
        ------
            ValueError
            If the sum of the scores is not equal to one.
        """
        if len(y_pred_proba.shape) == 2:
            axis = 1
        elif len(y_pred_proba.shape) == 3:
            axis = 2
        np.testing.assert_allclose(
            np.sum(y_pred_proba, axis=axis),
            1,
            err_msg="The sum of the scores is not equal to one.",
            rtol=1e-5
        )
        return y_pred_proba

    def _get_last_index_included(
        self,
        y_pred_proba_cumsum: ArrayLike,
        include_last_label: Optional[Union[bool, str]]
    ) -> ArrayLike:
        """
        Return the index of the last included sorted probability
        depending if we included the first label over the quantile
        or not.

        Parameters
        ----------
        y_pred_proba_cumsum : ArrayLike of shape (n_samples, n_classes)
            Cumsumed probabilities in the original order.

        include_last_label : Union[bool, str]
            Whether or not include the last label. If 'randomized',
            the last label is included.

        Returns
        -------
        Optional[ArrayLike] of shape (n_samples, n_classes)
            Index of the last included sorted probability.
        """
        if (
            (include_last_label is True) or
            (include_last_label == 'randomized')
        ):
            y_pred_index_last = np.stack(
                [
                    np.argmin(
                        np.ma.masked_less(
                            y_pred_proba_cumsum,
                            quantile
                        ),
                        axis=1
                    )
                    for quantile in self.quantiles_
                ], axis=1
            )
        elif (include_last_label is False):
            y_pred_index_last = np.stack(
                [
                    np.argmax(
                        np.ma.masked_where(
                            y_pred_proba_cumsum > np.maximum(
                                quantile,
                                np.min(y_pred_proba_cumsum, axis=1) + EPSILON
                            ).reshape(-1, 1),
                            y_pred_proba_cumsum
                        ),
                        axis=1
                    )
                    for quantile in self.quantiles_
                ], axis=1
            )
        else:
            raise ValueError(
                "Invalid include_last_label argument. "
                "Should be a boolean or 'randomized'."
            )
        return y_pred_index_last

    def _add_random_tie_breaking(
        self,
        prediction_sets: ArrayLike,
        y_pred_index_last: ArrayLike,
        y_pred_proba_cumsum: ArrayLike,
        y_pred_proba_last: ArrayLike
    ) -> ArrayLike:
        """
        Randomly remove last label from prediction set based on the
        comparison between a random number and the difference between
        cumulated score of the last included label and the quantile.

        Parameters
        ----------
        prediction_sets : ArrayLike of shape (n_samples, n_classes, n_alpha)
            Prediction set for each observation and each alpha.
        y_pred_index_last : ArrayLike of shape (n_samples, n_alpha)
            Index of the last included label.
        y_pred_proba_cumsum : ArrayLike of shape (n_samples, n_classes)
            Cumsumed probability of the model in the original order.
        y_pred_proba_last : ArrayLike of shape (n_samples, n_alpha)
            Last included probability.

        Returns
        -------
        ArrayLike of shape (n_samples, n_classes, n_alpha)
            Updated version of prediction_sets with randomly removed
            labels.
        """
        # get cumsumed probabilities up to last retained label
        y_proba_last_cumsumed = np.stack(
            [
                np.squeeze(
                    np.take_along_axis(
                        y_pred_proba_cumsum,
                        y_pred_index_last[:, iq].reshape(-1, 1),
                        axis=1
                    )
                )
                for iq, _ in enumerate(self.quantiles_)
            ], axis=1
        )
        # compute V parameter from Romano+(2020)
        vs = np.stack(
            [
                (
                    y_proba_last_cumsumed[:, iq]
                    - quantile
                ) / np.squeeze(y_pred_proba_last[:, :, iq])
                for iq, quantile in enumerate(self.quantiles_)
            ], axis=1,
        )
        # get random numbers for each observation and alpha value
        random_state = check_random_state(self.random_state)
        us = random_state.uniform(size=prediction_sets.shape[0])
        # remove last label from comparison between uniform number and V
        vs_less_than_us = vs < us[:, np.newaxis]
        np.put_along_axis(
            prediction_sets,
            y_pred_index_last[:, np.newaxis, :],
            vs_less_than_us[:, np.newaxis, :],
            axis=1
        )
        return prediction_sets

    def _fit_and_predict_oof_model(
        self,
        estimator: ClassifierMixin,
        X: ArrayLike,
        y: ArrayLike,
        train_index: ArrayLike,
        val_index: ArrayLike,
        k: int,
        sample_weight: Optional[ArrayLike] = None,
    ) -> Tuple[ClassifierMixin, ArrayLike, ArrayLike, ArrayLike]:
        """
        Fit a single out-of-fold model on a given training set and
        perform predictions on a test set.

        Parameters
        ----------
        estimator : RegressorMixin
            Estimator to train.

        X : ArrayLike of shape (n_samples, n_features)
            Input data.

        y : ArrayLike of shape (n_samples,)
            Input labels.

        train_index : np.ndarray of shape (n_samples_train)
            Training data indices.

        val_index : np.ndarray of shape (n_samples_val)
            Validation data indices.

        k : int
            Split identification number.

        sample_weight : Optional[ArrayLike] of shape (n_samples,)
            Sample weights. If None, then samples are equally weighted.
            By default None.

        Returns
        -------
        Tuple[RegressorMixin, ArrayLike, ArrayLike, ArrayLike]

        - [0]: Fitted estimator
        - [1]: Estimator predictions on the validation fold,
          of shape (n_samples_val,)
        - [2]: Identification number of the validation fold,
          of shape (n_samples_val,)
        - [3]: Validation data indices,
          of shape (n_samples_val,).

        """
        X_train, y_train, X_val, y_val = (
            X[train_index], y[train_index], X[val_index], y[val_index]
        )
        if sample_weight is None:
            estimator = fit_estimator(estimator, X_train, y_train)
        else:
            estimator = fit_estimator(
                estimator, X_train, y_train, sample_weight[train_index]
            )
        if X_val.shape[0] > 0:
            y_pred_proba = estimator.predict_proba(X_val)
        else:
            y_pred_proba = np.array([])
        val_id = np.full_like(y_val, k, dtype=int)
        return estimator, y_pred_proba, val_id, val_index

    def fit(
        self,
        X: ArrayLike,
        y: ArrayLike,
        image_input: Optional[bool] = False,
        sample_weight: Optional[ArrayLike] = None,
    ) -> MapieClassifier:
        """
        Fit the base estimator or use the fitted base estimator.

        Parameters
        ----------
        X : ArrayLike of shape (n_samples, n_features)
            Training data.

        y : ArrayLike of shape (n_samples,)
            Training labels.

        image_input: Optional[bool] = False
            Whether or not the X input is an image. If True, you must provide
            a model that accepts image as input (e.g., a Neural Network). All
            Scikit-learn classifiers only accept two-dimensional inputs.

            By default False.

        sample_weight : Optional[ArrayLike] of shape (n_samples,)
            Sample weights for fitting the out-of-fold models.
            If None, then samples are equally weighted.
            If some weights are null,
            their corresponding observations are removed
            before the fitting process and hence have no prediction sets.

            By default None.

        Returns
        -------
        MapieClassifier
            The model itself.
        """
        # Checks
        self.image_input = image_input
        self._check_parameters()
        self.cv = self._check_cv(self.cv)
        estimator = self._check_estimator(X, y, self.estimator)

        if self.image_input:
            check_input_is_image(X)
        X, y = check_X_y(
            X, y, force_all_finite=False, ensure_2d=self.image_input,
            allow_nd=self.image_input, dtype=["float64", "int", "object"]
        )
        assert type_of_target(y) == "multiclass"
        self.n_features_in_ = check_n_features_in(X, self.cv, estimator)
        sample_weight, X, y = check_null_weight(sample_weight, X, y)

        # Initialization
        self.estimators_: List[ClassifierMixin] = []
        self.k_ = np.empty_like(y, dtype=int)
        self.n_samples_val_ = X.shape[0]

        # Work
        if self.cv == "prefit":
            self.single_estimator_ = estimator
            y_pred_proba = self.single_estimator_.predict_proba(X)
            y_pred_proba = self._check_proba_normalized(y_pred_proba)

        else:
            self.single_estimator_ = fit_estimator(
                clone(estimator), X, y, sample_weight
            )
            y_pred_proba = np.empty((len(y), len(np.unique(y))), dtype=float)
            outputs = Parallel(n_jobs=self.n_jobs, verbose=self.verbose)(
                delayed(self._fit_and_predict_oof_model)(
                    clone(estimator),
                    X,
                    y,
                    train_index,
                    val_index,
                    k,
                    sample_weight,
                )
                for k, (train_index, val_index) in enumerate(self.cv.split(X))
            )
            self.estimators_, predictions, val_ids, val_indices = map(
                list, zip(*outputs)
            )
            predictions, val_ids, val_indices = map(
                np.concatenate, (predictions, val_ids, val_indices)
            )
            self.k_[val_indices] = val_ids
            y_pred_proba[val_indices] = predictions

        if self.method == "naive":
            self.conformity_scores_ = np.empty(y_pred_proba.shape)
        elif self.method == "score":
            self.conformity_scores_ = np.take_along_axis(
                1 - y_pred_proba, y.reshape(-1, 1), axis=1
            )
        elif self.method == "cumulated_score":
            y_true = label_binarize(y=y, classes=estimator.classes_)
            index_sorted = np.fliplr(np.argsort(y_pred_proba, axis=1))
            y_pred_proba_sorted = np.take_along_axis(
                y_pred_proba, index_sorted, axis=1
            )
            y_true_sorted = np.take_along_axis(y_true, index_sorted, axis=1)
            y_pred_proba_sorted_cumsum = np.cumsum(y_pred_proba_sorted, axis=1)
            cutoff = np.argmax(y_true_sorted, axis=1)
            self.conformity_scores_ = np.take_along_axis(
                y_pred_proba_sorted_cumsum, cutoff.reshape(-1, 1), axis=1
            )
            y_proba_true = np.take_along_axis(
                y_pred_proba, y.reshape(-1, 1), axis=1
            )
            random_state = check_random_state(self.random_state)
            u = random_state.uniform(size=len(y_pred_proba)).reshape(-1, 1)
            self.conformity_scores_ -= u*y_proba_true
        elif self.method == "top_k":
            # Here we reorder the labels by decreasing probability
            # and get the position of each label from decreasing probability
            index = np.argsort(
                np.fliplr(np.argsort(y_pred_proba, axis=1))
            )
            self.conformity_scores_ = np.take_along_axis(
                index,
                y.reshape(-1, 1),
                axis=1
            )

        else:
            raise ValueError(
                "Invalid method. "
                "Allowed values are 'score' or 'cumulated_score'."
            )

        return self

    def predict(
        self,
        X: ArrayLike,
        alpha: Optional[Union[float, Iterable[float]]] = None,
        include_last_label: Optional[Union[bool, str]] = True,
<<<<<<< HEAD
        agg_scores: Optional[str] = "mean"
    ) -> Union[np.ndarray, Tuple[np.ndarray, np.ndarray]]:
=======
    ) -> Union[ArrayLike, Tuple[ArrayLike, ArrayLike]]:
>>>>>>> c49e8a64
        """
        Prediction prediction sets on new samples based on target confidence
        interval.
        Prediction sets for a given ``alpha`` are deduced from :

        - quantiles of softmax scores ("score" method)
        - quantiles of cumulated scores ("cumulated_score" method)

        Parameters
        ----------
        X : ArrayLike of shape (n_samples, n_features)
            Test data.

        alpha: Optional[Union[float, Iterable[float]]]
            Can be a float, a list of floats, or a ``ArrayLike`` of floats.
            Between 0 and 1, represent the uncertainty of the confidence
            interval.
            Lower ``alpha`` produce larger (more conservative) prediction
            sets.
            ``alpha`` is the complement of the target coverage level.
            By default ``None``.

        include_last_label: Optional[Union[bool, str]]
            Whether or not to include last label in
            prediction sets for the "cumulated_score" method. Choose among:

            - False, does not include label whose cumulated score is just over
              the quantile.
            - True, includes label whose cumulated score is just over the
              quantile, unless there is only one label in the prediction set.
            - "randomized", randomly includes label whose cumulated score is
              just over the quantile based on the comparison of a uniform
<<<<<<< HEAD
              number and the difference between the cumulated score of the
              last label and the quantile.
=======
              number and the difference between the cumulated score of
              the last label and the quantile.
>>>>>>> c49e8a64

            By default ``True``.

        agg_scores: Optional[str]

            How to aggregate the scores output by the estimators on test data
            if a cross-validation strategy is used. Choose among:

            - "mean", take the mean of scores.
            - "median", take the median of scores.
            - "crossval", compare the scores between al training data and each
              test point for each label to estimate if the label must be
              included in the prediction set. Follows algorithm 2 of
              Romano+2020.

            By default "mean".

        Returns
        -------
        Union[ArrayLike, Tuple[ArrayLike, ArrayLike]]

        - ArrayLike of shape (n_samples,) if alpha is None.

        - Tuple[ArrayLike, ArrayLike] of shapes
        (n_samples,) and (n_samples, n_classes, n_alpha) if alpha is not None.
        """
        # Checks
        include_last_label = self._check_include_last_label(include_last_label)
        alpha_ = check_alpha(alpha)
<<<<<<< HEAD
        check_is_fitted(
            self,
            [
                "single_estimator_",
                "estimators_",
                "k_",
                "conformity_scores_",
                "n_features_in_",
                "n_samples_val_",
            ],
        )
=======
        check_is_fitted(self, self.fit_attributes)
>>>>>>> c49e8a64
        if self.image_input:
            check_input_is_image(X)
        X = check_array(
            X,
            force_all_finite=False,
            ensure_2d=self.image_input,
            allow_nd=self.image_input,
            dtype=["float64", "object"]
        )

        # Estimate probabilities from estimator(s)
        y_pred = self.single_estimator_.predict(X)
        if self.cv == "prefit":
            y_pred_proba = self.single_estimator_.predict_proba(X)
        else:
            y_pred_proba_k = Parallel(
                n_jobs=self.n_jobs, verbose=self.verbose
            )(
                delayed(lambda est, X: est.predict_proba(X))(est, X)
                for est in self.estimators_
            )
            if agg_scores == "crossval":
                y_pred_proba = np.stack(
                    [y_pred_proba_k[k] for k in self.k_], axis=0
                )
            elif agg_scores == "mean":
                y_pred_proba = np.array(y_pred_proba_k).mean(axis=0)
            elif agg_scores == "median":
                y_pred_proba = np.array(y_pred_proba_k).median(axis=0)
            else:
                raise ValueError("Invalid 'agg_scores' argument.")

        # Estimate prediction sets
        y_pred_proba = self._check_proba_normalized(y_pred_proba)
        n = self.n_samples_val_
        if alpha_ is None:
            return np.array(y_pred)

        else:
            # Choice of the quantile
            check_alpha_and_n_samples(alpha_, n)
            if self.method == "naive":
                self.quantiles_ = 1 - alpha_
            else:
                if (self.cv == "prefit") or (agg_scores in ["mean", "median"]):
                    self.quantiles_ = np.stack([
                        np.quantile(
                            self.conformity_scores_,
                            ((n + 1) * (1 - _alpha)) / n,
                            interpolation="higher"
                        ) for _alpha in alpha_
                    ])
                else:
                    self.quantiles_ = (n + 1) * (1 - alpha_)

            # Build prediction sets
            if self.method == "score":
                if (self.cv == "prefit") or (agg_scores == "mean"):
                    prediction_sets = np.stack(
                        [
                            y_pred_proba > 1 - quantile
                            for quantile in self.quantiles_
                        ],
                        axis=2,
                    )
                else:
                    y_comp = (
                        1 - y_pred_proba < self.conformity_scores_[:, None]
                    ).sum(axis=0)
                    prediction_sets = np.stack(
                        [
                            y_comp > (n + 1 - quantile_)
                            for quantile_ in self.quantiles_
                        ], axis=2
                    )

            elif self.method in ["cumulated_score", "naive"]:
<<<<<<< HEAD
                if (self.cv == "prefit") or (agg_scores in ["mean", "median"]):
                    # sort labels by decreasing probability
                    index_sorted = np.fliplr(np.argsort(y_pred_proba, axis=1))
                    # sort probabilities by decreasing order
                    y_pred_proba_sorted = np.take_along_axis(
                        y_pred_proba, index_sorted, axis=1
                    )
                    # get sorted cumulated score
                    y_pred_proba_sorted_cumsum = np.cumsum(
                        y_pred_proba_sorted, axis=1
                    )
                    # get cumulated score at their original position
                    y_pred_proba_cumsum = np.take_along_axis(
                        y_pred_proba_sorted_cumsum,
                        np.argsort(index_sorted),
                        axis=1
                    )
                    # get index of the last included label
                    y_pred_index_last = self._get_last_index_included(
=======
                # sort labels by decreasing probability
                index_sorted = np.fliplr(np.argsort(y_pred_proba, axis=1))

                # sort probabilities by decreasing order
                y_pred_proba_sorted = np.take_along_axis(
                    y_pred_proba, index_sorted, axis=1
                )

                # get sorted cumulated score
                y_pred_proba_sorted_cumsum = np.cumsum(
                    y_pred_proba_sorted, axis=1
                )

                # get cumulated score at their original position
                y_pred_proba_cumsum = np.take_along_axis(
                    y_pred_proba_sorted_cumsum,
                    np.argsort(index_sorted),
                    axis=1
                )
                # get index of the last included label
                y_pred_index_last = self._get_last_index_included(
                    y_pred_proba_cumsum,
                    include_last_label
                )
                # get the probability of the last included label
                y_pred_proba_last = np.stack(
                    [
                        np.take_along_axis(
                            y_pred_proba,
                            y_pred_index_last[:, iq].reshape(-1, 1),
                            axis=1
                        )
                        for iq, _ in enumerate(self.quantiles_)
                    ], axis=2
                )
                # get the prediction set by taking all probabilities above the
                # last one
                prediction_sets = np.stack(
                    [
                        y_pred_proba >= y_pred_proba_last[:, :, iq] - EPSILON
                        for iq, _ in enumerate(self.quantiles_)
                    ], axis=2
                )

                # remove last label randomly
                if include_last_label == 'randomized':
                    prediction_sets = self._add_random_tie_breaking(
                        prediction_sets,
                        y_pred_index_last,
>>>>>>> c49e8a64
                        y_pred_proba_cumsum,
                        include_last_label
                    )
                    # get the probability of the last included label
                    y_pred_proba_last = np.stack(
                        [
                            np.take_along_axis(
                                y_pred_proba,
                                y_pred_index_last[:, iq].reshape(-1, 1),
                                axis=1
                            )
                            for iq, _ in enumerate(self.quantiles_)
                        ], axis=2
                    )
                    # get the prediction set by taking all probabilities
                    # above the last one
                    prediction_sets = np.stack(
                        [
                            y_pred_proba >= (
                                y_pred_proba_last[:, :, iq] - EPSILON
                            )
                            for iq, _ in enumerate(self.quantiles_)
                        ], axis=2
                    )
                    # remove last label randomly
                    if include_last_label == 'randomized':
                        prediction_sets = self._add_random_tie_breaking(
                            prediction_sets,
                            y_pred_index_last,
                            y_pred_proba_cumsum,
                            y_pred_proba_last
                        )

                else:
                    raise ValueError(
                        '"cumulated_score" method with '
                        '"agg_scores" = "crossval" is not implemented yet.'
                    )
            elif self.method == "top_k":
                index_sorted = np.fliplr(np.argsort(y_pred_proba, axis=1))
                y_pred_index_last = np.stack(
                    [
                        index_sorted[:, quantile]
                        for quantile in self.quantiles_
                    ], axis=1
                )
                y_pred_proba_last = np.stack(
                    [
                        np.take_along_axis(
                            y_pred_proba,
                            y_pred_index_last[:, iq].reshape(-1, 1),
                            axis=1
                        )
                        for iq, _ in enumerate(self.quantiles_)
                    ], axis=2
                )
                prediction_sets = np.stack(
                    [
                        y_pred_proba >= y_pred_proba_last[:, :, iq] - EPSILON
                        for iq, _ in enumerate(self.quantiles_)
                    ], axis=2
                )
            else:
                raise ValueError(
                    "Invalid method. "
                    "Allowed values are 'score' or 'cumulated_score'."
                )

            return y_pred, prediction_sets<|MERGE_RESOLUTION|>--- conflicted
+++ resolved
@@ -171,6 +171,7 @@
     valid_methods_ = ["naive", "score", "cumulated_score", "top_k"]
     fit_attributes = [
         "single_estimator_",
+        "estimators_",
         "n_features_in_",
         "n_samples_val_",
         "conformity_scores_"
@@ -734,12 +735,8 @@
         X: ArrayLike,
         alpha: Optional[Union[float, Iterable[float]]] = None,
         include_last_label: Optional[Union[bool, str]] = True,
-<<<<<<< HEAD
         agg_scores: Optional[str] = "mean"
-    ) -> Union[np.ndarray, Tuple[np.ndarray, np.ndarray]]:
-=======
     ) -> Union[ArrayLike, Tuple[ArrayLike, ArrayLike]]:
->>>>>>> c49e8a64
         """
         Prediction prediction sets on new samples based on target confidence
         interval.
@@ -772,13 +769,8 @@
               quantile, unless there is only one label in the prediction set.
             - "randomized", randomly includes label whose cumulated score is
               just over the quantile based on the comparison of a uniform
-<<<<<<< HEAD
-              number and the difference between the cumulated score of the
-              last label and the quantile.
-=======
               number and the difference between the cumulated score of
               the last label and the quantile.
->>>>>>> c49e8a64
 
             By default ``True``.
 
@@ -808,21 +800,7 @@
         # Checks
         include_last_label = self._check_include_last_label(include_last_label)
         alpha_ = check_alpha(alpha)
-<<<<<<< HEAD
-        check_is_fitted(
-            self,
-            [
-                "single_estimator_",
-                "estimators_",
-                "k_",
-                "conformity_scores_",
-                "n_features_in_",
-                "n_samples_val_",
-            ],
-        )
-=======
         check_is_fitted(self, self.fit_attributes)
->>>>>>> c49e8a64
         if self.image_input:
             check_input_is_image(X)
         X = check_array(
@@ -900,7 +878,6 @@
                     )
 
             elif self.method in ["cumulated_score", "naive"]:
-<<<<<<< HEAD
                 if (self.cv == "prefit") or (agg_scores in ["mean", "median"]):
                     # sort labels by decreasing probability
                     index_sorted = np.fliplr(np.argsort(y_pred_proba, axis=1))
@@ -920,57 +897,6 @@
                     )
                     # get index of the last included label
                     y_pred_index_last = self._get_last_index_included(
-=======
-                # sort labels by decreasing probability
-                index_sorted = np.fliplr(np.argsort(y_pred_proba, axis=1))
-
-                # sort probabilities by decreasing order
-                y_pred_proba_sorted = np.take_along_axis(
-                    y_pred_proba, index_sorted, axis=1
-                )
-
-                # get sorted cumulated score
-                y_pred_proba_sorted_cumsum = np.cumsum(
-                    y_pred_proba_sorted, axis=1
-                )
-
-                # get cumulated score at their original position
-                y_pred_proba_cumsum = np.take_along_axis(
-                    y_pred_proba_sorted_cumsum,
-                    np.argsort(index_sorted),
-                    axis=1
-                )
-                # get index of the last included label
-                y_pred_index_last = self._get_last_index_included(
-                    y_pred_proba_cumsum,
-                    include_last_label
-                )
-                # get the probability of the last included label
-                y_pred_proba_last = np.stack(
-                    [
-                        np.take_along_axis(
-                            y_pred_proba,
-                            y_pred_index_last[:, iq].reshape(-1, 1),
-                            axis=1
-                        )
-                        for iq, _ in enumerate(self.quantiles_)
-                    ], axis=2
-                )
-                # get the prediction set by taking all probabilities above the
-                # last one
-                prediction_sets = np.stack(
-                    [
-                        y_pred_proba >= y_pred_proba_last[:, :, iq] - EPSILON
-                        for iq, _ in enumerate(self.quantiles_)
-                    ], axis=2
-                )
-
-                # remove last label randomly
-                if include_last_label == 'randomized':
-                    prediction_sets = self._add_random_tie_breaking(
-                        prediction_sets,
-                        y_pred_index_last,
->>>>>>> c49e8a64
                         y_pred_proba_cumsum,
                         include_last_label
                     )
